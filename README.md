# Profiling Tools Interfaces for GPU (PTI for GPU)

## Overview
This repository describes the ways of collecting performance data for Intel(R) Processor Graphics and provides a set of samples that help to start.

## License
Samples for Profiling Tools Interfaces for GPU (PTI for GPU) are distributed under the MIT License.

You may obtain a copy of the License at https://opensource.org/licenses/MIT

## Supported OS
- Linux

*Windows support is under development*

## Supported Platforms
- Intel(R) Processor Graphics Gen9 (formerly Skylake) and newer

*Some samples may have higher hardware requirements*

## Tested Configurations
- Ubuntu 20.04 with Intel(R) Iris(R) Plus Graphics 655

## Profiling Chapters
1. Runtime API Tracing
    - for [OpenCL(TM)](chapters/runtime_api_tracing/OpenCL.md)
    - for [oneAPI Level Zero (Level Zero)](chapters/runtime_api_tracing/LevelZero.md)
    - for [OpenMP*](chapters/runtime_api_tracing/OMPT.md)
2. Device Activity Tracing
    - for [OpenCL(TM)](chapters/device_activity_tracing/OpenCL.md)
    - for [oneAPI Level Zero (Level Zero)](chapters/device_activity_tracing/LevelZero.md)
3. Binary/Source Correlation
    - for [OpenCL(TM)](chapters/binary_source_correlation/OpenCL.md)
    - for [oneAPI Level Zero (Level Zero)](chapters/binary_source_correlation/LevelZero.md)
4. Metrics Collection
    - for [oneAPI Level Zero (Level Zero)](chapters/metrics_collection/LevelZero.md)
    - based on [Intel(R) Metrics Discovery Application Programming Interface](chapters/metrics_collection/MetricsDiscoveryAPI.md)
    - based on [Performance Monitoring (PM) Register](chapters/metrics_collection/PerfMonReg.md)
5. Binary Instrumentation
    - based on [Graphics Technology Pin (GT Pin)](chapters/binary_instrumentation/GTPin.md)
    - based on [OpenCL(TM) built-in intrinsics](chapters/binary_instrumentation/OpenCLBuiltIn.md)
6. Code Annotation
    - based on [Instrumentation and Tracing Technology API (ITT API)](chapters/code_annotation/ITT.md)

## Profiling & Debug Tools
- unified tools:
    - [onetrace](tools/onetrace) - host and device tracing tool for OpenCL(TM) and Level Zero backends with support of DPC++ (both for CPU and GPU) and OpenMP* GPU offload;
- tools for OpenCL(TM), DPC++ (with OpenCL(TM) backend) and OpenMP* GPU offload (with OpenCL(TM) backend):
    - [cl_hot_functions](samples/cl_hot_functions) - provides a list of hottest OpenCL(TM) API calls by backend (CPU and GPU);
    - [cl_hot_kernels](samples/cl_hot_kernels) - provides a list of hottest OpenCL(TM) kernels by backend (CPU and GPU);
    - [cl_debug_info](samples/cl_debug_info) - prints source and assembly (GEN ISA) for kernels on GPU;
    - [cl_gpu_metrics](samples/cl_gpu_metrics) - provides a list of hottest OpenCL(TM) GPU kernels along with percent of cycles it was active, stall and idle;
    - [cl_tracer](samples/cl_tracer) - "Swiss army knife" for OpenCL(TM) API call tracing and profiling;
- tools for Level Zero, DPC++ (with Level Zero backend) and OpenMP* GPU offload (with Level Zero backend):
    - [ze_hot_functions](samples/ze_hot_functions) - provides a list of hottest Level Zero API calls;
    - [ze_hot_kernels](samples/ze_hot_kernels) - provides a list of hottest Level Zero kernels;
    - [ze_debug_info](samples/ze_debug_info) - prints source and assembly (GEN ISA) for kernels on GPU;
    - [ze_metric_query](samples/ze_metric_query) - provides a list of hottest Level Zero GPU kernels along with percent of cycles it was active, stall and idle (metrics are collected in *query* mode);
<<<<<<< HEAD
    - [ze_metric_streamer](samples/ze_metric_streamer) - provides a list of hottest Level Zero GPU kernels along with percent of cycles it was active, stall and idle (metrics are collected in *streamer* mode);
    - [ze_intercept](samples/ze_intercept) - "Swiss army knife" for Level Zero profiling;
- for OpenMP* (with any backend):
=======
    - [ze_metric_streamer](samples/ze_metric_query) - provides a list of hottest Level Zero GPU kernels along with percent of cycles it was active, stall and idle (metrics are collected in *streamer* mode);
    - [ze_tracer](samples/ze_tracer) - "Swiss army knife" for Level Zero API call tracing and profiling (former ze_intercept);
- tools for OpenMP*:
>>>>>>> 581530fe
    - [omp_hot_regions](samples/omp_hot_regions) - provides a list of hottest parallel (for CPU) and target (for GPU) OpenMP* regions;
- tools for binary instrumentation:
    - [gpu_inst_count](samples/gpu_inst_count) - prints GPU kernel assembly (GEN ISA) annotated by instruction execution count;
    - [gpu_perfmon_read](samples/gpu_perfmon_read) - prints GPU kernel assembly (GEN ISA) annotated by specific HW metric, which is accumulated in EU PerfMon register;

## Utilities
- [dpc_info](samples/dpc_info) - prints information on avaialble platforms and devices in DPC++;
- [ze_info](samples/ze_info) - prints information on avaialble platforms and devices in Level Zero;
- [ze_metric_info](samples/ze_metric_info) - prints the list of HW metrics one can collect with the help of Level Zero;
- [gpu_info](samples/gpu_info) - provides basic information about the GPU installed in a system, and the list of HW metrics one can collect for it;
- [gpu_perfmon_set](samples/gpu_perfmon_set) - allows to choose HW metric for collection in EU PerfMon register;

## Prerequisites
- [CMake](https://cmake.org/) (version 2.8 and above)
- [Git](https://git-scm.com/) (version 1.8 and above)
- [Python](https://www.python.org/) (version 2.7 and above)
- On Linux one have to be a part of `video` (Unbuntu 18 and below) or `render` (Ubuntu 19 and above) user group to do any computations on Intel(R) Processor Graphics:
    ```sh
    sudo usermod -a -G video <username>
    # OR
    sudo usermod -a -G render <username>
    ```
- OpenCL(TM) [ICD Loader](https://github.com/KhronosGroup/OpenCL-ICD-Loader) and [Headers](https://github.com/KhronosGroup/OpenCL-Headers)
    - to use non-standard path to OpenCL ICD library one may add it into `LD_LIBRARY_PATH`:
        ```sh
        export LD_LIBRARY_PATH=$LD_LIBRARY_PATH:<path-to-opencl>
        ```
- [oneAPI Level Zero loader](https://github.com/oneapi-src/level-zero)
- [Intel(R) Graphics Compute Runtime for oneAPI Level Zero and OpenCL(TM) Driver](https://github.com/intel/compute-runtime)
- [Intel(R) Metrics Discovery Application Programming Interface](https://github.com/intel/metrics-discovery)
    - one may need to install `libdrm-dev` package to build the library from sources
    - one may need to allow metrics collection for non-root users:
        ```sh
        sudo echo 0 > /proc/sys/dev/i915/perf_stream_paranoid
        ```
- [Metrics Library for Metrics Discovery API (Metrics Library for MD API)](https://github.com/intel/metrics-library)
- [Graphics Technology Pin (GT Pin)](https://software.intel.com/content/www/us/en/develop/articles/gtpin.html)
- [Intel(R) oneAPI Base Toolkit](https://software.intel.com/content/www/us/en/develop/tools/oneapi/base-toolkit.html)
- [libdrm](https://gitlab.freedesktop.org/mesa/drm)
    - on Ubuntu one may perform:
        ```
        sudo apt-get install libdrm-dev
        ```

More information of what is needed for particular sample can be found on sample description page.

## Build and Run
In general, to build samples one need to perform the following steps (specific instructions for particular sample can be found on sample description page):
```sh
cd <pti_root>/samples/<sample_root>
mkdir build
cd build
cmake -DCMAKE_BUILD_TYPE=Release ..
make
```

To point out to specific headers and libraries one may use `-DCMAKE_INCLUDE_PATH` and `-DCMAKE_LIBRARY_PATH` options correspondingly, e.g.:
```sh
cmake -DCMAKE_BUILD_TYPE=Release \
  -DCMAKE_INCLUDE_PATH=/tmp/level_zero/include \
  -DCMAKE_LIBRARY_PATH=/tmp/level_zero/lib \
  ..
```

Run instructions may vary from sample to sample significantly, so they are provided on particular sample description page.

## Testing
There is a way to build and test all the samples in one command, e.g.:
```sh
LD_LIBRARY_PATH=/usr/local/lib python <pti_root>/tests/run.py
```
In case of failed tests, error output will be available in `stderr.log` file.

It's also possible to test an exact sample or a group of samples, e.g.:
```sh
python <pti_root>/tests/run.py -s cl_hot_functions # build and test an exact sample "cl_hot_functions"
python <pti_root>/tests/run.py -s ze # build and test all L0 samples
```
To run tesing in debug mode one may use `-d` option, e.g.:
```sh
python <pti_root>/tests/run.py -s ze_gemm -d
```
The script creates `build` directory inside each sample folder while testing. To remove all of these folders, use:
```sh
python <pti_root>/tests/run.py -c
```

**Tested software versions one may find in [SOFTWARE](SOFTWARE) file.**

## Known Issues
1. On RHEL IGA library may not be found even after [Intel(R) Graphics Compute Runtime for oneAPI Level Zero and OpenCL(TM) Driver](https://github.com/intel/compute-runtime) installation. To fix it, make a link `libiga64.so` to `libiga64.so.1`, e.g.:
    ```sh
    cd /usr/lib64
    sudo ln -s libiga64.so.1 libiga64.so
    cd -
    ```
2. On RHEL one may need to use newer compiler. To enable it, one may fix `PATH` and `LD_LIBRARY_PATH` variables, e.g.:
    ```sh
    export PATH=/opt/gcc/7.4.0/bin/:$PATH
    export LD_LIBRARY_PATH=/opt/gcc/7.4.0/lib:/opt/gcc/7.4.0/lib64:$LD_LIBRARY_PATH
    ```

##
**(*) Other names and brands may be claimed as property of others**<|MERGE_RESOLUTION|>--- conflicted
+++ resolved
@@ -56,15 +56,9 @@
     - [ze_hot_kernels](samples/ze_hot_kernels) - provides a list of hottest Level Zero kernels;
     - [ze_debug_info](samples/ze_debug_info) - prints source and assembly (GEN ISA) for kernels on GPU;
     - [ze_metric_query](samples/ze_metric_query) - provides a list of hottest Level Zero GPU kernels along with percent of cycles it was active, stall and idle (metrics are collected in *query* mode);
-<<<<<<< HEAD
     - [ze_metric_streamer](samples/ze_metric_streamer) - provides a list of hottest Level Zero GPU kernels along with percent of cycles it was active, stall and idle (metrics are collected in *streamer* mode);
-    - [ze_intercept](samples/ze_intercept) - "Swiss army knife" for Level Zero profiling;
-- for OpenMP* (with any backend):
-=======
-    - [ze_metric_streamer](samples/ze_metric_query) - provides a list of hottest Level Zero GPU kernels along with percent of cycles it was active, stall and idle (metrics are collected in *streamer* mode);
     - [ze_tracer](samples/ze_tracer) - "Swiss army knife" for Level Zero API call tracing and profiling (former ze_intercept);
 - tools for OpenMP*:
->>>>>>> 581530fe
     - [omp_hot_regions](samples/omp_hot_regions) - provides a list of hottest parallel (for CPU) and target (for GPU) OpenMP* regions;
 - tools for binary instrumentation:
     - [gpu_inst_count](samples/gpu_inst_count) - prints GPU kernel assembly (GEN ISA) annotated by instruction execution count;
